import { existsSync } from 'fs';
import { resolve } from 'path';

import plugin from '../lib';

<<<<<<< HEAD
const numberOfRules = 25;
=======
const numberOfRules = 28;
>>>>>>> a900ada4
const ruleNames = Object.keys(plugin.rules);

// eslint-disable-next-line jest/expect-expect
it('should have a corresponding doc for each rule', () => {
	ruleNames.forEach((rule) => {
		const docPath = resolve(__dirname, '../docs/rules', `${rule}.md`);

		if (!existsSync(docPath)) {
			throw new Error(
				`Could not find documentation file for rule "${rule}" in path "${docPath}"`
			);
		}
	});
});

// eslint-disable-next-line jest/expect-expect
it('should have a corresponding test for each rule', () => {
	ruleNames.forEach((rule) => {
		const testPath = resolve(__dirname, './lib/rules/', `${rule}.test.ts`);

		if (!existsSync(testPath)) {
			throw new Error(
				`Could not find test file for rule "${rule}" in path "${testPath}"`
			);
		}
	});
});

// eslint-disable-next-line jest/expect-expect
it('should have the correct amount of rules', () => {
	const { length } = ruleNames;

	if (length !== numberOfRules) {
		throw new Error(
			`There should be exactly ${numberOfRules} rules, but there are ${length}. If you've added a new rule, please update this number.`
		);
	}
});

it('should export configs that refer to actual rules', () => {
	const allConfigs = plugin.configs;

	expect(Object.keys(allConfigs)).toEqual([
		'dom',
		'angular',
		'react',
		'vue',
		'marko',
	]);
	const allConfigRules = Object.values(allConfigs)
		.map((config) => Object.keys(config.rules))
		.reduce((previousValue, currentValue) => [
			...previousValue,
			...currentValue,
		]);

	allConfigRules.forEach((rule) => {
		const ruleNamePrefix = 'testing-library/';
		const ruleName = rule.slice(ruleNamePrefix.length);

		expect(rule.startsWith(ruleNamePrefix)).toBe(true);
		expect(ruleNames).toContain(ruleName);

		// eslint-disable-next-line @typescript-eslint/no-unsafe-return
		expect(() => require(`../lib/rules/${ruleName}`)).not.toThrow();
	});
});<|MERGE_RESOLUTION|>--- conflicted
+++ resolved
@@ -3,11 +3,7 @@
 
 import plugin from '../lib';
 
-<<<<<<< HEAD
-const numberOfRules = 25;
-=======
 const numberOfRules = 28;
->>>>>>> a900ada4
 const ruleNames = Object.keys(plugin.rules);
 
 // eslint-disable-next-line jest/expect-expect
