import { existsSync } from 'fs';
import { resolve } from 'path';

import plugin from '../lib';

<<<<<<< HEAD
const execAsync = util.promisify(exec);
const generateConfigs = () => execAsync(`npm run generate:configs`);

const numberOfRules = 26;
=======
const numberOfRules = 27;
>>>>>>> 25f73c54
const ruleNames = Object.keys(plugin.rules);

// eslint-disable-next-line jest/expect-expect
it('should have a corresponding doc for each rule', () => {
	ruleNames.forEach((rule) => {
		const docPath = resolve(__dirname, '../docs/rules', `${rule}.md`);

		if (!existsSync(docPath)) {
			throw new Error(
				`Could not find documentation file for rule "${rule}" in path "${docPath}"`
			);
		}
	});
});

// eslint-disable-next-line jest/expect-expect
it('should have a corresponding test for each rule', () => {
	ruleNames.forEach((rule) => {
		const testPath = resolve(__dirname, './lib/rules/', `${rule}.test.ts`);

		if (!existsSync(testPath)) {
			throw new Error(
				`Could not find test file for rule "${rule}" in path "${testPath}"`
			);
		}
	});
});

// eslint-disable-next-line jest/expect-expect
it('should have the correct amount of rules', () => {
	const { length } = ruleNames;

	if (length !== numberOfRules) {
		throw new Error(
			`There should be exactly ${numberOfRules} rules, but there are ${length}. If you've added a new rule, please update this number.`
		);
	}
});

it('should export configs that refer to actual rules', () => {
	const allConfigs = plugin.configs;

	expect(Object.keys(allConfigs)).toEqual([
		'dom',
		'angular',
		'react',
		'vue',
		'marko',
	]);
	const allConfigRules = Object.values(allConfigs)
		.map((config) => Object.keys(config.rules))
		.reduce((previousValue, currentValue) => [
			...previousValue,
			...currentValue,
		]);

	allConfigRules.forEach((rule) => {
		const ruleNamePrefix = 'testing-library/';
		const ruleName = rule.slice(ruleNamePrefix.length);

		expect(rule.startsWith(ruleNamePrefix)).toBe(true);
		expect(ruleNames).toContain(ruleName);

		expect(() => require(`../lib/rules/${ruleName}`)).not.toThrow();
	});
});<|MERGE_RESOLUTION|>--- conflicted
+++ resolved
@@ -3,14 +3,7 @@
 
 import plugin from '../lib';
 
-<<<<<<< HEAD
-const execAsync = util.promisify(exec);
-const generateConfigs = () => execAsync(`npm run generate:configs`);
-
 const numberOfRules = 26;
-=======
-const numberOfRules = 27;
->>>>>>> 25f73c54
 const ruleNames = Object.keys(plugin.rules);
 
 // eslint-disable-next-line jest/expect-expect
