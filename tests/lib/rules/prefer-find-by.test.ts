--- conflicted
+++ resolved
@@ -202,32 +202,18 @@
           const submitButton = await ${waitMethod}(() => getByText('baz', { name: 'button' }))
         })
       `,
-<<<<<<< HEAD
           errors: [
             {
               messageId: 'preferFindBy',
               data: {
                 queryVariant: 'findBy',
                 queryMethod: 'Text',
-                fullQuery: `${waitMethod}(() => getByText('baz', { name: 'button' }))`,
+                prevQuery: 'getByText',
+                waitForMethodName: waitMethod,
               },
             },
           ],
           output: `
-=======
-      errors: [
-        {
-          messageId: 'preferFindBy',
-          data: {
-            queryVariant: 'findBy',
-            queryMethod: 'Text',
-            prevQuery: 'getByText',
-            waitForMethodName: waitMethod,
-          },
-        },
-      ],
-      output: `
->>>>>>> 7e9d5c54
         import {${waitMethod}} from '@testing-library/foo';
         const { getByText, queryByLabelText, findAllByRole, findByText } = customRender()
         it('tests', async () => {
@@ -247,32 +233,18 @@
           const submitButton = await ${waitMethod}(() => getAllByRole('baz', { name: 'button' }))
         })
       `,
-<<<<<<< HEAD
           errors: [
             {
               messageId: 'preferFindBy',
               data: {
                 queryVariant: 'findAllBy',
                 queryMethod: 'Role',
-                fullQuery: `${waitMethod}(() => getAllByRole('baz', { name: 'button' }))`,
+                prevQuery: 'getAllByRole',
+                waitForMethodName: waitMethod,
               },
             },
           ],
           output: `
-=======
-      errors: [
-        {
-          messageId: 'preferFindBy',
-          data: {
-            queryVariant: 'findAllBy',
-            queryMethod: 'Role',
-            prevQuery: 'getAllByRole',
-            waitForMethodName: waitMethod,
-          },
-        },
-      ],
-      output: `
->>>>>>> 7e9d5c54
         import {${waitMethod}} from '@testing-library/foo';
         const { getAllByRole, findAllByRole } = customRender()
         it('tests', async () => {
@@ -330,32 +302,18 @@
           const submitButton = await ${waitMethod}(() => getByCustomQuery('baz'))
         })
       `,
-<<<<<<< HEAD
           errors: [
             {
               messageId: 'preferFindBy',
               data: {
                 queryVariant: 'findBy',
                 queryMethod: 'CustomQuery',
-                fullQuery: `${waitMethod}(() => getByCustomQuery('baz'))`,
+                prevQuery: 'getByCustomQuery',
+                waitForMethodName: waitMethod,
               },
             },
           ],
           output: `
-=======
-      errors: [
-        {
-          messageId: 'preferFindBy',
-          data: {
-            queryVariant: 'findBy',
-            queryMethod: 'CustomQuery',
-            prevQuery: 'getByCustomQuery',
-            waitForMethodName: waitMethod,
-          },
-        },
-      ],
-      output: `
->>>>>>> 7e9d5c54
         import {${waitMethod},render} from '@testing-library/foo';
         it('tests', async () => {
           const { getByCustomQuery } = render()
@@ -375,32 +333,18 @@
           const submitButton = await ${waitMethod}(() => screen.getByCustomQuery('baz'))
         })
       `,
-<<<<<<< HEAD
           errors: [
             {
               messageId: 'preferFindBy',
               data: {
                 queryVariant: 'findBy',
                 queryMethod: 'CustomQuery',
-                fullQuery: `${waitMethod}(() => screen.getByCustomQuery('baz'))`,
+                prevQuery: 'getByCustomQuery',
+                waitForMethodName: waitMethod,
               },
             },
           ],
           output: `
-=======
-      errors: [
-        {
-          messageId: 'preferFindBy',
-          data: {
-            queryVariant: 'findBy',
-            queryMethod: 'CustomQuery',
-            prevQuery: 'getByCustomQuery',
-            waitForMethodName: waitMethod,
-          },
-        },
-      ],
-      output: `
->>>>>>> 7e9d5c54
         import {${waitMethod},render,screen} from '@testing-library/foo';
         it('tests', async () => {
           const { getByCustomQuery } = render()
