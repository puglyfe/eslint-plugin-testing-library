--- conflicted
+++ resolved
@@ -30,11 +30,7 @@
   return WAIT_METHODS.reduce(
     (acc: T[], waitMethod) =>
       acc.concat(
-<<<<<<< HEAD
-        SYNC_QUERIES_COMBINATIONS.map((queryMethod) =>
-=======
         SYNC_QUERIES_COMBINATIONS.map(queryMethod =>
->>>>>>> f78720d3
           callback(waitMethod, queryMethod)
         )
       ),
@@ -50,17 +46,10 @@
         const submitButton = await ${queryMethod}('foo')
       `,
     })),
-<<<<<<< HEAD
-    ...ASYNC_QUERIES_COMBINATIONS.map((queryMethod) => ({
-      code: `const submitButton = await screen.${queryMethod}('foo')`,
-    })),
-    ...SYNC_QUERIES_COMBINATIONS.map((queryMethod) => ({
-=======
     ...ASYNC_QUERIES_COMBINATIONS.map(queryMethod => ({
       code: `const submitButton = await screen.${queryMethod}('foo')`,
     })),
     ...SYNC_QUERIES_COMBINATIONS.map(queryMethod => ({
->>>>>>> f78720d3
       code: `await waitForElementToBeRemoved(() => ${queryMethod}(baz))`,
     })),
     ...SYNC_QUERIES_COMBINATIONS.map(queryMethod => ({
