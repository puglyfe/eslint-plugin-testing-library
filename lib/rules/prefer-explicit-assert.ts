import { ESLintUtils, TSESTree } from '@typescript-eslint/experimental-utils';
import {
  getDocsUrl,
  ALL_QUERIES_METHODS,
  PRESENCE_MATCHERS,
  ABSENCE_MATCHERS,
} from '../utils';
import {
  findClosestCallNode,
  isIdentifier,
  isMemberExpression,
} from '../node-utils';

export const RULE_NAME = 'prefer-explicit-assert';
export type MessageIds =
  | 'preferExplicitAssert'
  | 'preferExplicitAssertAssertion';
type Options = [
  {
    assertion?: string;
    customQueryNames?: string[];
  }
];

const ALL_GET_BY_QUERIES = ALL_QUERIES_METHODS.map(
  (queryMethod) => `get${queryMethod}`
);

const isValidQuery = (node: TSESTree.Identifier, customQueryNames: string[]) =>
  ALL_GET_BY_QUERIES.includes(node.name) ||
  customQueryNames.includes(node.name);

const isAtTopLevel = (node: TSESTree.Node) =>
  node.parent.parent.type === 'ExpressionStatement';

export default ESLintUtils.RuleCreator(getDocsUrl)<Options, MessageIds>({
  name: RULE_NAME,
  meta: {
    type: 'suggestion',
    docs: {
      description:
        'Suggest using explicit assertions rather than just `getBy*` queries',
      category: 'Best Practices',
      recommended: false,
    },
    messages: {
      preferExplicitAssert:
        'Wrap stand-alone `getBy*` query with `expect` function for better explicit assertion',
      preferExplicitAssertAssertion:
        '`getBy*` queries must be asserted with `{{assertion}}`',
    },
    fixable: null,
    schema: [
      {
        type: 'object',
        additionalProperties: false,
        properties: {
          assertion: {
            type: 'string',
<<<<<<< HEAD
=======
            enum: PRESENCE_MATCHERS,
>>>>>>> f78720d3
          },
          customQueryNames: {
            type: 'array',
          },
        },
      },
    ],
  },
  defaultOptions: [
    {
      customQueryNames: [],
    },
  ],

<<<<<<< HEAD
  create: function (context, [options]) {
=======
  create: function(context, [options]) {
>>>>>>> f78720d3
    const { customQueryNames, assertion } = options;
    const getQueryCalls: TSESTree.Identifier[] = [];

    return {
      'CallExpression Identifier'(node: TSESTree.Identifier) {
        if (isValidQuery(node, customQueryNames)) {
          getQueryCalls.push(node);
        }
      },
      'Program:exit'() {
        getQueryCalls.forEach((queryCall) => {
          const node = isMemberExpression(queryCall.parent)
            ? queryCall.parent
            : queryCall;

          if (isAtTopLevel(node)) {
            context.report({
              node: queryCall,
              messageId: 'preferExplicitAssert',
            });
          } else if (assertion) {
<<<<<<< HEAD
            const expectation = node.parent.parent.parent;

            if (
              expectation.type === 'MemberExpression' &&
              expectation.property.type === 'Identifier' &&
              expectation.property.name !== assertion
            ) {
              context.report({
                node: expectation.property,
=======
            const expectCallNode = findClosestCallNode(node, 'expect');

            const expectStatement = expectCallNode.parent as TSESTree.MemberExpression;
            const property = expectStatement.property as TSESTree.Identifier;
            let matcher = property.name;
            let isNegatedMatcher = false;

            if (
              matcher === 'not' &&
              isMemberExpression(expectStatement.parent) &&
              isIdentifier(expectStatement.parent.property)
            ) {
              isNegatedMatcher = true;
              matcher = expectStatement.parent.property.name;
            }

            const shouldEnforceAssertion =
              (!isNegatedMatcher && PRESENCE_MATCHERS.includes(matcher)) ||
              (isNegatedMatcher && ABSENCE_MATCHERS.includes(matcher));

            if (shouldEnforceAssertion && matcher !== assertion) {
              context.report({
                node: property,
>>>>>>> f78720d3
                messageId: 'preferExplicitAssertAssertion',
                data: {
                  assertion,
                },
              });
            }
          }
        });
      },
    };
  },
});<|MERGE_RESOLUTION|>--- conflicted
+++ resolved
@@ -57,10 +57,7 @@
         properties: {
           assertion: {
             type: 'string',
-<<<<<<< HEAD
-=======
             enum: PRESENCE_MATCHERS,
->>>>>>> f78720d3
           },
           customQueryNames: {
             type: 'array',
@@ -75,11 +72,7 @@
     },
   ],
 
-<<<<<<< HEAD
   create: function (context, [options]) {
-=======
-  create: function(context, [options]) {
->>>>>>> f78720d3
     const { customQueryNames, assertion } = options;
     const getQueryCalls: TSESTree.Identifier[] = [];
 
@@ -101,17 +94,6 @@
               messageId: 'preferExplicitAssert',
             });
           } else if (assertion) {
-<<<<<<< HEAD
-            const expectation = node.parent.parent.parent;
-
-            if (
-              expectation.type === 'MemberExpression' &&
-              expectation.property.type === 'Identifier' &&
-              expectation.property.name !== assertion
-            ) {
-              context.report({
-                node: expectation.property,
-=======
             const expectCallNode = findClosestCallNode(node, 'expect');
 
             const expectStatement = expectCallNode.parent as TSESTree.MemberExpression;
@@ -135,7 +117,6 @@
             if (shouldEnforceAssertion && matcher !== assertion) {
               context.report({
                 node: property,
->>>>>>> f78720d3
                 messageId: 'preferExplicitAssertAssertion',
                 data: {
                   assertion,
